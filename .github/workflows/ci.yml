--- conflicted
+++ resolved
@@ -106,7 +106,6 @@
           - nightly
     runs-on: ubuntu-latest
     steps:
-<<<<<<< HEAD
       - uses: actions/checkout@v2
       - uses: actions-rs/toolchain@v1
         with:
@@ -118,19 +117,6 @@
         run: sudo apt-get update && sudo apt-get install qemu
       - name: Run QEMU snapshot tests
         run: cargo xtask test-snapshot
-=======
-    - uses: actions/checkout@v2
-    - uses: actions-rs/toolchain@v1
-      with:
-        profile: minimal
-        toolchain: ${{ matrix.rust }}
-        override: true
-        target: ${{ env.QEMU_TARGET }}
-    - name: Install dependencies
-      run: sudo apt-get update && sudo apt-get install qemu
-    - name: Build and Run QEMU tests
-      working-directory: firmware/qemu
-      run: ./test.sh
     - name: Backward compatibility check against decoder v0.2.0
       working-directory: firmware/qemu
       env:
@@ -139,7 +125,6 @@
       run: |
         cargo install --debug --git https://github.com/knurling-rs/defmt --rev v0.2.0-with-qemu-run-ignore-version qemu-run
         ./test.sh
->>>>>>> 298e1add
 
   # Refs: https://github.com/rust-lang/crater/blob/9ab6f9697c901c4a44025cf0a39b73ad5b37d198/.github/workflows/bors.yml#L125-L149
   # bors.tech integration
